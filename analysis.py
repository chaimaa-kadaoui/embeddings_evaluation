import graphcreation as gc
import networkx as nx
import community
import numpy as np
import pandas as pd
from os import path
import matplotlib.pyplot as plt
import matplotlib as mpl
import collections
import csv

plt.style.use("bmh")
mpl.rcParams['figure.figsize'] = (23.5, 11)


def get_file_path(half_size, dim, emb_name):
    """Get the desired file_path for a specific embedding name and dimension and half_size"""

    file_name = '_'.join([emb_name, 'window_half_size='+half_size, 'd='+dim])
    file_ext = '.gz'
    if emb_name == 'GloVe':
        file_ext = '.txt'+file_ext
    file_path = path.join('embeddings', emb_name, file_name+file_ext)
    return file_path


def degree_histogram(G, filename, normed):
    """
    Generates degree histogram with the mean
    """
    # Sorting degrees in descending order and counting
    degree_seq = sorted([d for n, d in G.degree().items()], reverse=True)
    degree_count = collections.Counter(degree_seq)
    deg, count = zip(*degree_count.items())
    # If normed, the degrees frequencies are displayed instead of the counts
    if normed:
        count = tuple([c / G.number_of_nodes() for c in count])
    # Computing the mean
    mean_degree = np.asarray(deg).dot(np.asarray(count)) / sum(np.asarray(count))
    # Generating the histogram
    fig, ax = plt.subplots()
    plt.bar(deg, count, width=0.8, color='b', alpha=0.4)
    ax.axvline(mean_degree, color='b', linewidth=2, label='Mean: {:0.1f}'.format(mean_degree))
    plt.title("Degree Histogram")
    plt.ylabel("Count")
    plt.xlabel("Degree")
    ax.set_xticks([d + 0.4 for d in deg])
    ax.set_xticklabels(deg)
    ax.legend(loc='upper right')
    plt.tight_layout()
    plt.savefig("degree_histogram_" + filename + ".png")


def degree_log_log(list_graphs, list_keys, half_size, dim, cdf):
    """
    Plots the degree distribution for each graph in 'list_graphs' with a log-log
    scale on the same figure. If 'cdf' is True, the cumulative function distribution
    is plotted.
    """
    plt.figure()
    plt.ylabel("Log probability")
    plt.xlabel("Log degree")
    i = 0
    for graph in list_graphs:
        # Sorting degrees in descending order and counting
        degree_seq = sorted([d for n, d in graph.degree().items()], reverse=True)
        degree_count = collections.Counter(degree_seq)
        deg, count = zip(*degree_count.items())
        # Computing the degrees frequencies
        count = np.array([c / graph.number_of_nodes() for c in count])
        deg = np.asarray(deg)
        sorted_indexes = np.argsort(deg)
        count = count[sorted_indexes]
        # If cdf, the cumulative distribution function is displayed
        if cdf:
            # Cumulative distribution function computation
            cdf_values = np.cumsum(count[::-1])[::-1]
            plt.plot(np.log(deg[sorted_indexes]), np.log(cdf_values), label=list_keys[i])
            plt.title("Cumulative degree distribution in log-log scale")
            keyword = 'cdf'
        # If not cdf, the distribution is displayed
        else:
            plt.plot(np.log(deg[sorted_indexes]), np.log(count), label=list_keys[i])
            plt.title("Degree distribution in log-log scale")
            keyword = 'distrib'
        i += 1
    plt.legend()
    plt.tight_layout()
    plt.savefig("degree_" + keyword + "_loglog_" + half_size + '_' + dim + ".png")


def degree_analysis(half_sizes, dims, emb_names, dir):
    """
    Analysis of the degree distribution: calls function 'degree_histogram'
    and 'degree_log_log' on each graph
    """
    for half_size in half_sizes:
        for dim in dims:
            list_graphs, list_keys = [], []
            for name in emb_names:
                key = '_'.join([name, half_size, dim]) + '.graphml'
                key = '/'.join([dir, key])
                print(key)
                list_keys.append(key)
                # Reading the graph
                graph = nx.read_graphml(key)
                list_graphs.append(graph)
                filename = (key.rsplit('/', 1)[-1]).rsplit('.', 1)[0]
                # Creation of the histogram
                degree_histogram(graph, filename, normed=True)
            print(list_keys)
            # Creation of the log-log plots for the 3 graphs corresponding
            # to the same half size and dimension
            degree_log_log(list_graphs, list_keys, half_size, dim, cdf=True)


def centrality_degree(G, nb_nodes):
    """
    Finds (at least) the 'nb_nodes' most central nodes using the degree
    """
    # Sorting the degree sequence and finding the 'nb_nodes' largest values
    degree_seq = sorted([d for n, d in G.degree().items()], reverse=True)
    max_degrees = degree_seq[0:nb_nodes]
    # Finding the nodes corresponding to these max degrees
    central_nodes = [(n, int(d)) for n, d in G.degree().items() if d in max_degrees]
    return central_nodes


def centrality_nx(G, nb_nodes, type):
    if type == 'closeness':
        scores = nx.closeness_centrality(G)
    elif type == 'betweenness':
        scores = nx.betweenness_centrality(G)
    else:
        print('Error: type must be "closeness" or "betweenness".')
    sorted_scores = sorted([c for n, c in scores.items()], reverse=True)
    max_scores = sorted_scores[0:nb_nodes]
    central_nodes = [(n, c) for n, c in scores.items() if c in max_scores]
    return central_nodes


def centrality_analysis(half_sizes, dims, emb_names, dir):
    """
    Analysis of the centrality in all graphs
    """
    for half_size in half_sizes:
        for dim in dims:
            for name in emb_names:
                key = '_'.join([name, half_size, dim]) + '.graphml'
                key = '/'.join([dir, key])
                print(key)
                # Reading the graph
                graph = nx.read_graphml(key)
                key = (key.rsplit('/', 1)[-1]).rsplit('.', 1)[0]
                # Finding (at least) the 'nb_nodes' most central nodes
                nb_nodes = 10
                # central_nodes = centrality_degree(graph, nb_nodes)
                # # Writing results in a .csv file
                # with open('centrality_degree.csv', 'a') as result:
                #     result_csv = csv.writer(result)
                #     result_csv.writerow([key, ' '])
                #     for row in central_nodes:
                #         result_csv.writerow(row)
                type = 'betweenness'
                central_nodes = centrality_nx(graph, nb_nodes, type)
                # Writing results in a .csv file
                filename = 'centrality_' + type + '.csv'
                with open(filename, 'a') as result:
                    result_csv = csv.writer(result)
                    result_csv.writerow([key, ' '])
                    for row in central_nodes:
                        result_csv.writerow(row)


def diameter(graph):
    """Returns the dimater of the graph, for more than 1 components, returns the maximum diameter"""

    graphs = list(nx.connected_component_subgraphs(graph))
    return max(list(map(nx.diameter, graphs)))


def coefficients(graph, key, weights=None):
    """Returns the clustering coefficients of the graph and updates the global DataFrame all_coeffs
    We can use weights to compute the coefficients"""

    global all_coeffs
    coeffs = nx.clustering(graph, weight=weights)
    coeffs = pd.Series(list(coeffs.values()))
    all_coeffs[key] = coeffs
    return coeffs.mean()


def plot_clustering(all_coeffs):
    """"For each pair of dimension and half_size, plots the histogram of clustering coefficients for the 3 embeddings"""

    names = ["GloVe", "HPCA", "Word2Vec"]
    pars = ["2_50", "2_200", "5_50", "5_200"]
    for i in range(4):
        plt.hist(all_coeffs.iloc[:, 3*i:3*(i+1)].values, label=names)
        plt.title("Histogram of Clustering Coefficients with halfsize_dim="+pars[i], size=24)
        plt.xlabel("Clustering coefficients", size=14)
        plt.ylabel("Number of nodes", size=14)
        plt.legend()
        plt.savefig(path.join("results", "coeffs_" + pars[i] + ".png"), format="png")
        plt.close()


def community_detection(graph):
    """Uses the library community to partition the graph into communities
    The partitions are chosen so as to maximize the modularity of the graph
    Returns the partition dictionary and its corresponding 1-d array"""

    partition = community.best_partition(graph)
    commu = np.array(list(partition.values()))
    return commu, partition


def count_communities(commu):
    """For a given embedding_dim_half_size, returns the histogram of the population of communities"""

    cnt = pd.Series([])
    histo = commu.value_counts()  # An array with the population of each community
    for i in range(10):
        # We compute how many communities have between 100*i and 100*(i+1) members
        check = (histo >= 100*i)&(histo < 100*(i+1))
        if i == 9:
            check = (histo >= 100*i)
        cnt[100*i] = check.sum()
    return cnt


def get_top_10(group):
   top = group[["centrality", "words"]].sort_values("centrality", ascending=False)["words"]
   top = list(top)[:10]
   return top


def top_words_community(graph, commus):
    global top_words
    # We would like to take only the 5 most crowded communities
    counts = pd.get_dummies(commus).cumsum().iloc[-1, :].sort_values(ascending=False)
    top_commus = list(counts.index)[:5]
    commu_filtered = commus[commus.isin(top_commus)]
    indexes = list(commu_filtered.index)  # The indexes of the nodes who belong to the top 5 communities
    # We get the degree centrality of nodes
    centrality = nx.algorithms.centrality.degree_centrality(graph)
    words = np.array(list(centrality.keys()))[indexes]
    centrality = np.array(list(centrality.values()))[indexes]
    # We want to take the 10 most important words by community and store them in a list
    df = pd.DataFrame([words, commu_filtered, centrality], index=["words", "community", "centrality"]).T
    top_words[key] = df.groupby("community").apply(get_top_10).reset_index(drop=True)


def plot_communities(all_commu):
    """"For each pair of dimension and half_size, plots the histogram of communities' sizes for the 3 embeddings
    We use the function "count_communities" defined above"""

    names = ["GloVe", "HPCA", "Word2Vec"]
    pars = ["2_50", "2_200", "5_50", "5_200"]
    for i in range(4):
        commu = all_commu.iloc[:, 3*i:3*(i+1)]
        cnt = commu.apply(count_communities)
        cnt.plot(kind="bar", label=names)
        plt.title("Histogram of communities' size with halfsize_dim="+pars[i], size=24)
        plt.xlabel("Number of words", size=18)
        plt.ylabel("Number of communities", size=18)
        plt.legend()
        plt.savefig(path.join("results", "communities_" + pars[i] + ".png"), format="png")
        plt.close()


def plot_results(results, col_idx, ylabel, ylim):
    """Plots a specific column of the results"""

    all_colors = [parameter['color'] for parameter in plt.rcParams['axes.prop_cycle']]
    names = ["GloVe", "HPCA", "Word2Vec"]
    pars = ["2_50", "2_200", "5_50", "5_200"]
    width = 0.1
    fig, ax = plt.subplots()
    ind = np.arange(len(names))

    for i in range(len(pars)):
        vals = list(results.iloc[3 * i:3 * (i + 1), col_idx])
        ax.bar(ind+width*i, vals, width, color=all_colors[i], label=pars[i])

    plt.xlabel('Embeddings')
    plt.ylabel(ylabel)
    plt.title(ylabel+' of embeddings')
    plt.ylim(ylim)
    plt.xticks(ind + 2*width, names)
    plt.legend(loc="lower right", framealpha=0.5)
    plt.tight_layout()
    plt.show()



if __name__ == "__main__":
    half_sizes = ['2', '5']
    dims = ['50', '200']
    emb_names = ['GloVe', 'HPCA', 'Word2Vec']

    # all_coeffs = pd.DataFrame([])
    # all_commu = pd.DataFrame([])
    dir = 'graphs_knn_5'
    # degree_analysis(half_sizes, dims, emb_names, dir)
    centrality_analysis(half_sizes, dims, emb_names, dir)
<<<<<<< HEAD
    # results = pd.DataFrame([])
    #
    # for half_size in half_sizes:
    #     for dim in dims:
    #         for name in emb_names:
    #             key = '_'.join([name, half_size, dim])
    #             print(key)
    #             graph = nx.read_graphml(path.join("graphs_knn_5", key+".graphml"))
    #             nb_comp = len(list(nx.connected_components(graph)))
    #             results.loc[key, "nb_comp"] = nb_comp
    #             diam = diameter(graph)
    #             results.loc[key, "diameter"] = diam
    #             coeffs = coefficients(graph, key)
    #             results.loc[key, "clustering_coeff"] = coeffs
    #             commu, partition = community_detection(graph)
    #             modularity = community.modularity(partition, graph)
    #             results.loc[key, "nb_communities"] = commu.max()
    #             results.loc[key, "modularity"] = modularity
    #             all_commu[key] = commu
    #             results.to_csv(path.join("results", "results.csv"))
    #             all_coeffs.to_csv(path.join("results", "coefficients.csv"), index=False)
    #             all_commu.to_csv(path.join("results", "communities.csv"), index=False)
    # plot_clustering(all_coeffs)
    # plot_communities(all_commu)
=======
    results = pd.DataFrame([])
    top_words = pd.DataFrame([])

    for half_size in half_sizes:
        for dim in dims:
            for name in emb_names:
                key = '_'.join([name, half_size, dim])
                print(key)
                graph = nx.read_graphml(path.join("graphs_lsh_opt_knn", key+".graphml"))
                nb_comp = len(list(nx.connected_components(graph)))
                results.loc[key, "nb_comp"] = nb_comp
                diam = diameter(graph)
                results.loc[key, "diameter"] = diam
                coeffs = coefficients(graph, key)
                results.loc[key, "clustering_coeff"] = coeffs
                commu, partition = community_detection(graph)
                modularity = community.modularity(partition, graph)
                results.loc[key, "nb_communities"] = commu.max()
                results.loc[key, "modularity"] = modularity
                all_commu[key] = commu
                top_words_community(graph, all_commu[key])
                results.to_csv(path.join("results", "results.csv"))
                all_coeffs.to_csv(path.join("results", "coefficients.csv"), index=False)
                all_commu.to_csv(path.join("results", "communities.csv"), index=False)
                top_words.to_csv(path.join("results", "top_words.csv"), index=False)
    plot_clustering(all_coeffs)
    plot_communities(all_commu)
>>>>>>> 2fd45710
<|MERGE_RESOLUTION|>--- conflicted
+++ resolved
@@ -304,32 +304,7 @@
     dir = 'graphs_knn_5'
     # degree_analysis(half_sizes, dims, emb_names, dir)
     centrality_analysis(half_sizes, dims, emb_names, dir)
-<<<<<<< HEAD
-    # results = pd.DataFrame([])
-    #
-    # for half_size in half_sizes:
-    #     for dim in dims:
-    #         for name in emb_names:
-    #             key = '_'.join([name, half_size, dim])
-    #             print(key)
-    #             graph = nx.read_graphml(path.join("graphs_knn_5", key+".graphml"))
-    #             nb_comp = len(list(nx.connected_components(graph)))
-    #             results.loc[key, "nb_comp"] = nb_comp
-    #             diam = diameter(graph)
-    #             results.loc[key, "diameter"] = diam
-    #             coeffs = coefficients(graph, key)
-    #             results.loc[key, "clustering_coeff"] = coeffs
-    #             commu, partition = community_detection(graph)
-    #             modularity = community.modularity(partition, graph)
-    #             results.loc[key, "nb_communities"] = commu.max()
-    #             results.loc[key, "modularity"] = modularity
-    #             all_commu[key] = commu
-    #             results.to_csv(path.join("results", "results.csv"))
-    #             all_coeffs.to_csv(path.join("results", "coefficients.csv"), index=False)
-    #             all_commu.to_csv(path.join("results", "communities.csv"), index=False)
-    # plot_clustering(all_coeffs)
-    # plot_communities(all_commu)
-=======
+
     results = pd.DataFrame([])
     top_words = pd.DataFrame([])
 
@@ -338,7 +313,7 @@
             for name in emb_names:
                 key = '_'.join([name, half_size, dim])
                 print(key)
-                graph = nx.read_graphml(path.join("graphs_lsh_opt_knn", key+".graphml"))
+                graph = nx.read_graphml(path.join("graphs_lsh_opt_knn", key + ".graphml"))
                 nb_comp = len(list(nx.connected_components(graph)))
                 results.loc[key, "nb_comp"] = nb_comp
                 diam = diameter(graph)
@@ -356,5 +331,4 @@
                 all_commu.to_csv(path.join("results", "communities.csv"), index=False)
                 top_words.to_csv(path.join("results", "top_words.csv"), index=False)
     plot_clustering(all_coeffs)
-    plot_communities(all_commu)
->>>>>>> 2fd45710
+    plot_communities(all_commu)