--- conflicted
+++ resolved
@@ -256,35 +256,14 @@
 
     all_coeffs = pd.DataFrame([])
     all_commu = pd.DataFrame([])
-<<<<<<< HEAD
     dir = 'graphs_lsh_opt_knn'
     degree_analysis(half_sizes, dims, emb_names, dir)
     centrality_analysis(half_sizes, dims, emb_names, dir)
-=======
     results = pd.DataFrame([])
->>>>>>> cd10a864
 
     for half_size in half_sizes:
         for dim in dims:
             for name in emb_names:
-<<<<<<< HEAD
-                key = '_'.join([name, half_size, dim]) + '.graphml'
-                key = '/'.join([dir, key])
-                #print(key)
-                #graph = nx.read_graphml(path.join("graphs_lsh_opt_knn", key+".graphml"))
-                #print("Number of connected components:", len(list(nx.connected_components(graph))))
-                # diam = diameter(graph)
-                # print(diam)
-                # coeffs = coefficients(graph, key)
-                # print(coeffs)
-                # commu, partition = community_detection(graph)
-                # print(commu.max())
-                # print(community.modularity(partition, graph))
-                # all_commu[key] = commu
-    all_coeffs.to_csv(path.join("results", "coefficients.csv"), index=False)
-    plot_clustering(all_coeffs)
-    all_commu.to_csv(path.join("results", "communities.csv"), index=False)
-=======
                 key = '_'.join([name, half_size, dim])
                 print(key)
                 graph = nx.read_graphml(path.join("graphs_knn_5", key+".graphml"))
@@ -303,5 +282,4 @@
                 all_coeffs.to_csv(path.join("results", "coefficients.csv"), index=False)
                 all_commu.to_csv(path.join("results", "communities.csv"), index=False)
     plot_clustering(all_coeffs)
->>>>>>> cd10a864
     plot_communities(all_commu)